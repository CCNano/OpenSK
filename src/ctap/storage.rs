// Copyright 2019 Google LLC
//
// Licensed under the Apache License, Version 2.0 (the "License");
// you may not use this file except in compliance with the License.
// You may obtain a copy of the License at
//
//      http://www.apache.org/licenses/LICENSE-2.0
//
// Unless required by applicable law or agreed to in writing, software
// distributed under the License is distributed on an "AS IS" BASIS,
// WITHOUT WARRANTIES OR CONDITIONS OF ANY KIND, either express or implied.
// See the License for the specific language governing permissions and
// limitations under the License.

mod key;

#[cfg(feature = "with_ctap2_1")]
use crate::ctap::data_formats::{extract_array, extract_text_string};
use crate::ctap::data_formats::{CredentialProtectionPolicy, PublicKeyCredentialSource};
use crate::ctap::key_material;
use crate::ctap::pin_protocol_v1::PIN_AUTH_LENGTH;
use crate::ctap::status_code::Ctap2StatusCode;
<<<<<<< HEAD
use crate::ctap::{key_material, USE_BATCH_ATTESTATION};
#[cfg(feature = "with_ctap2_1")]
=======
use crate::embedded_flash::{self, StoreConfig, StoreEntry, StoreError};
>>>>>>> 02c9abc0
use alloc::string::String;
#[cfg(any(test, feature = "ram_storage", feature = "with_ctap2_1"))]
use alloc::vec;
use alloc::vec::Vec;
use arrayref::array_ref;
#[cfg(feature = "with_ctap2_1")]
use cbor::cbor_array_vec;
use core::convert::TryInto;
use crypto::rng256::Rng256;

#[cfg(any(test, feature = "ram_storage"))]
type Storage = persistent_store::BufferStorage;
#[cfg(not(any(test, feature = "ram_storage")))]
type Storage = crate::embedded_flash::SyscallStorage;

// Those constants may be modified before compilation to tune the behavior of the key.
//
// The number of pages should be at least 3 and at most what the flash can hold. There should be no
// reason to put a small number here, except that the latency of flash operations is linear in the
// number of pages. This may improve in the future. Currently, using 20 pages gives between 20ms and
// 240ms per operation. The rule of thumb is between 1ms and 12ms per additional page.
//
// Limiting the number of residential keys permits to ensure a minimum number of counter increments.
// Let:
// - P the number of pages (NUM_PAGES)
// - K the maximum number of residential keys (MAX_SUPPORTED_RESIDENTIAL_KEYS)
// - S the maximum size of a residential key (about 500)
// - C the number of erase cycles (10000)
// - I the minimum number of counter increments
//
// We have: I = (P * 4084 - 5107 - K * S) / 8 * C
//
// With P=20 and K=150, we have I=2M which is enough for 500 increments per day for 10 years.
#[cfg(feature = "ram_storage")]
const NUM_PAGES: usize = 3;
#[cfg(not(feature = "ram_storage"))]
const NUM_PAGES: usize = 20;
const MAX_SUPPORTED_RESIDENTIAL_KEYS: usize = 150;

const MAX_PIN_RETRIES: u8 = 8;
#[cfg(feature = "with_ctap2_1")]
const DEFAULT_MIN_PIN_LENGTH: u8 = 4;
// TODO(kaczmarczyck) use this for the minPinLength extension
// https://github.com/google/OpenSK/issues/129
#[cfg(feature = "with_ctap2_1")]
const _DEFAULT_MIN_PIN_LENGTH_RP_IDS: Vec<String> = Vec::new();
// TODO(kaczmarczyck) Check whether this constant is necessary, or replace it accordingly.
#[cfg(feature = "with_ctap2_1")]
const _MAX_RP_IDS_LENGTH: usize = 8;

/// Wrapper for master keys.
pub struct MasterKeys {
    /// Master encryption key.
    pub encryption: [u8; 32],

    /// Master hmac key.
    pub hmac: [u8; 32],
}

/// CTAP persistent storage.
pub struct PersistentStore {
    store: persistent_store::Store<Storage>,
}

impl PersistentStore {
    /// Gives access to the persistent store.
    ///
    /// # Safety
    ///
    /// This should be at most one instance of persistent store per program lifetime.
    pub fn new(rng: &mut impl Rng256) -> PersistentStore {
        #[cfg(not(any(test, feature = "ram_storage")))]
        let storage = PersistentStore::new_prod_storage();
        #[cfg(any(test, feature = "ram_storage"))]
        let storage = PersistentStore::new_test_storage();
        let mut store = PersistentStore {
            store: persistent_store::Store::new(storage).ok().unwrap(),
        };
        store.init(rng).unwrap();
        store
    }

    /// Creates a syscall storage in flash.
    #[cfg(not(any(test, feature = "ram_storage")))]
    fn new_prod_storage() -> Storage {
        Storage::new(NUM_PAGES).unwrap()
    }

    /// Creates a buffer storage in RAM.
    #[cfg(any(test, feature = "ram_storage"))]
    fn new_test_storage() -> Storage {
        #[cfg(not(test))]
        const PAGE_SIZE: usize = 0x100;
        #[cfg(test)]
        const PAGE_SIZE: usize = 0x1000;
        let store = vec![0xff; NUM_PAGES * PAGE_SIZE].into_boxed_slice();
        let options = persistent_store::BufferOptions {
            word_size: 4,
            page_size: PAGE_SIZE,
            max_word_writes: 2,
            max_page_erases: 10000,
            strict_write: true,
        };
        Storage::new(store, options)
    }

    /// Initializes the store by creating missing objects.
    fn init(&mut self, rng: &mut impl Rng256) -> Result<(), Ctap2StatusCode> {
        // Generate and store the master keys if they are missing.
        if self.store.find_handle(key::MASTER_KEYS)?.is_none() {
            let master_encryption_key = rng.gen_uniform_u8x32();
            let master_hmac_key = rng.gen_uniform_u8x32();
            let mut master_keys = Vec::with_capacity(64);
            master_keys.extend_from_slice(&master_encryption_key);
            master_keys.extend_from_slice(&master_hmac_key);
            self.store.insert(key::MASTER_KEYS, &master_keys)?;
        }
<<<<<<< HEAD
        // The following 3 entries are meant to be written by vendor-specific commands.
        if USE_BATCH_ATTESTATION {
            if self
                .store
                .find_handle(key::ATTESTATION_PRIVATE_KEY)?
                .is_none()
            {
                self.set_attestation_private_key(key_material::ATTESTATION_PRIVATE_KEY)?;
            }
            if self
                .store
                .find_handle(key::ATTESTATION_CERTIFICATE)?
                .is_none()
            {
                self.set_attestation_certificate(key_material::ATTESTATION_CERTIFICATE)?;
            }
        }
        if self.store.find_handle(key::AAGUID)?.is_none() {
            self.set_aaguid(key_material::AAGUID)?;
=======
        // TODO(jmichel): remove this when vendor command is in place
        #[cfg(not(test))]
        self.load_attestation_data_from_firmware();

        if self.store.find_one(&Key::Aaguid).is_none() {
            self.set_aaguid(key_material::AAGUID).unwrap();
>>>>>>> 02c9abc0
        }
        Ok(())
    }

<<<<<<< HEAD
    /// Returns the first matching credential.
    ///
    /// Returns `None` if no credentials are matched or if `check_cred_protect` is set and the first
    /// matched credential requires user verification.
=======
    // TODO(jmichel): remove this function when vendor command is in place.
    #[cfg(not(test))]
    fn load_attestation_data_from_firmware(&mut self) {
        // The following 2 entries are meant to be written by vendor-specific commands.
        if self.store.find_one(&Key::AttestationPrivateKey).is_none() {
            self.set_attestation_private_key(key_material::ATTESTATION_PRIVATE_KEY)
                .unwrap();
        }
        if self.store.find_one(&Key::AttestationCertificate).is_none() {
            self.set_attestation_certificate(key_material::ATTESTATION_CERTIFICATE)
                .unwrap();
        }
    }

>>>>>>> 02c9abc0
    pub fn find_credential(
        &self,
        rp_id: &str,
        credential_id: &[u8],
        check_cred_protect: bool,
    ) -> Result<Option<PublicKeyCredentialSource>, Ctap2StatusCode> {
        let mut iter_result = Ok(());
        let iter = self.iter_credentials(&mut iter_result)?;
        // TODO(reviewer): Should we return an error if we find more than one matching credential?
        // We did not use to in the previous version (panic in debug mode, nothing in release mode)
        // but I don't remember why. Let's document it.
        let result = iter.map(|(_, credential)| credential).find(|credential| {
            credential.rp_id == rp_id && credential.credential_id == credential_id
        });
        iter_result?;
        if let Some(cred) = &result {
            let user_verification_required = cred.cred_protect_policy
                == Some(CredentialProtectionPolicy::UserVerificationRequired);
            if check_cred_protect && user_verification_required {
                return Ok(None);
            }
        }
        Ok(result)
    }

    /// Stores or updates a credential.
    ///
    /// If a credential with the same RP id and user handle already exists, it is replaced.
    pub fn store_credential(
        &mut self,
        new_credential: PublicKeyCredentialSource,
    ) -> Result<(), Ctap2StatusCode> {
        // Holds the key of the existing credential if this is an update.
        let mut old_key = None;
        // Holds the unordered list of used keys.
        let mut keys = Vec::new();
        let mut iter_result = Ok(());
        let iter = self.iter_credentials(&mut iter_result)?;
        for (key, credential) in iter {
            keys.push(key);
            if credential.rp_id == new_credential.rp_id
                && credential.user_handle == new_credential.user_handle
            {
                if old_key.is_some() {
                    return Err(Ctap2StatusCode::CTAP2_ERR_VENDOR_INVALID_PERSISTENT_STORAGE);
                }
                old_key = Some(key);
            }
        }
        iter_result?;
        if old_key.is_none() && keys.len() >= MAX_SUPPORTED_RESIDENTIAL_KEYS {
            return Err(Ctap2StatusCode::CTAP2_ERR_KEY_STORE_FULL);
        }
        let key = match old_key {
            // This is a new credential being added, we need to allocate a free key. We choose the
            // first available key. This is quadratic in the number of existing keys.
            None => key::CREDENTIALS
                .take(MAX_SUPPORTED_RESIDENTIAL_KEYS)
                .find(|key| !keys.contains(key))
                .ok_or(Ctap2StatusCode::CTAP2_ERR_VENDOR_INVALID_PERSISTENT_STORAGE)?,
            // This is an existing credential being updated, we reuse its key.
            Some(x) => x,
        };
        let value = serialize_credential(new_credential)?;
        self.store.insert(key, &value)?;
        Ok(())
    }

    /// Returns the list of matching credentials.
    ///
    /// Does not return credentials that are not discoverable if `check_cred_protect` is set.
    pub fn filter_credential(
        &self,
        rp_id: &str,
        check_cred_protect: bool,
    ) -> Result<Vec<PublicKeyCredentialSource>, Ctap2StatusCode> {
        let mut iter_result = Ok(());
        let iter = self.iter_credentials(&mut iter_result)?;
        let result = iter
            .filter_map(|(_, credential)| {
                if credential.rp_id == rp_id {
                    Some(credential)
                } else {
                    None
                }
            })
            .filter(|cred| !check_cred_protect || cred.is_discoverable())
            .collect();
        iter_result?;
        Ok(result)
    }

    /// Returns the number of credentials.
    #[cfg(test)]
    pub fn count_credentials(&self) -> Result<usize, Ctap2StatusCode> {
        let mut iter_result = Ok(());
        let iter = self.iter_credentials(&mut iter_result)?;
        let result = iter.count();
        iter_result?;
        Ok(result)
    }

    /// Iterates through the credentials.
    ///
    /// If an error is encountered during iteration, it is written to `result`.
    fn iter_credentials<'a>(
        &'a self,
        result: &'a mut Result<(), Ctap2StatusCode>,
    ) -> Result<IterCredentials<'a>, Ctap2StatusCode> {
        IterCredentials::new(&self.store, result)
    }

<<<<<<< HEAD
    /// Returns the global signature counter.
=======
    pub fn new_creation_order(&self) -> Result<u64, Ctap2StatusCode> {
        Ok(self
            .store
            .find_all(&Key::Credential {
                rp_id: None,
                credential_id: None,
                user_handle: None,
            })
            .filter_map(|(_, entry)| {
                debug_assert_eq!(entry.tag, TAG_CREDENTIAL);
                let credential = deserialize_credential(entry.data);
                debug_assert!(credential.is_some());
                credential
            })
            .map(|c| c.creation_order)
            .max()
            .unwrap_or(0)
            .wrapping_add(1))
    }

>>>>>>> 02c9abc0
    pub fn global_signature_counter(&self) -> Result<u32, Ctap2StatusCode> {
        Ok(match self.store.find(key::GLOBAL_SIGNATURE_COUNTER)? {
            None => 0,
            Some(value) => u32::from_ne_bytes(*array_ref!(&value, 0, 4)),
        })
    }

    /// Increments the global signature counter.
    pub fn incr_global_signature_counter(&mut self) -> Result<(), Ctap2StatusCode> {
        let old_value = self.global_signature_counter()?;
        // In hopes that servers handle the wrapping gracefully.
        let new_value = old_value.wrapping_add(1);
        self.store
            .insert(key::GLOBAL_SIGNATURE_COUNTER, &new_value.to_ne_bytes())?;
        Ok(())
    }

    /// Returns the master keys.
    pub fn master_keys(&self) -> Result<MasterKeys, Ctap2StatusCode> {
        let master_keys = self
            .store
            .find(key::MASTER_KEYS)?
            .ok_or(Ctap2StatusCode::CTAP2_ERR_VENDOR_INVALID_PERSISTENT_STORAGE)?;
        if master_keys.len() != 64 {
            return Err(Ctap2StatusCode::CTAP2_ERR_VENDOR_INVALID_PERSISTENT_STORAGE);
        }
        Ok(MasterKeys {
            encryption: *array_ref![master_keys, 0, 32],
            hmac: *array_ref![master_keys, 32, 32],
        })
    }

    /// Returns the PIN hash if defined.
    pub fn pin_hash(&self) -> Result<Option<[u8; PIN_AUTH_LENGTH]>, Ctap2StatusCode> {
        let pin_hash = match self.store.find(key::PIN_HASH)? {
            None => return Ok(None),
            Some(pin_hash) => pin_hash,
        };
        if pin_hash.len() != PIN_AUTH_LENGTH {
            return Err(Ctap2StatusCode::CTAP2_ERR_VENDOR_INVALID_PERSISTENT_STORAGE);
        }
        Ok(Some(*array_ref![pin_hash, 0, PIN_AUTH_LENGTH]))
    }

    /// Sets the PIN hash.
    ///
    /// If it was already defined, it is updated.
    pub fn set_pin_hash(
        &mut self,
        pin_hash: &[u8; PIN_AUTH_LENGTH],
    ) -> Result<(), Ctap2StatusCode> {
        Ok(self.store.insert(key::PIN_HASH, pin_hash)?)
    }

    /// Returns the number of remaining PIN retries.
    pub fn pin_retries(&self) -> Result<u8, Ctap2StatusCode> {
        match self.store.find(key::PIN_RETRIES)? {
            None => Ok(MAX_PIN_RETRIES),
            Some(value) if value.len() == 1 => Ok(value[0]),
            _ => Err(Ctap2StatusCode::CTAP2_ERR_VENDOR_INVALID_PERSISTENT_STORAGE),
        }
    }

    /// Decrements the number of remaining PIN retries.
    pub fn decr_pin_retries(&mut self) -> Result<(), Ctap2StatusCode> {
        let old_value = self.pin_retries()?;
        let new_value = old_value.saturating_sub(1);
        if new_value != old_value {
            self.store.insert(key::PIN_RETRIES, &[new_value])?;
        }
        Ok(())
    }

    /// Resets the number of remaining PIN retries.
    pub fn reset_pin_retries(&mut self) -> Result<(), Ctap2StatusCode> {
        Ok(self.store.remove(key::PIN_RETRIES)?)
    }

    /// Returns the minimum PIN length.
    #[cfg(feature = "with_ctap2_1")]
    pub fn min_pin_length(&self) -> Result<u8, Ctap2StatusCode> {
        match self.store.find(key::MIN_PIN_LENGTH)? {
            None => Ok(DEFAULT_MIN_PIN_LENGTH),
            Some(value) if value.len() == 1 => Ok(value[0]),
            _ => Err(Ctap2StatusCode::CTAP2_ERR_VENDOR_INVALID_PERSISTENT_STORAGE),
        }
    }

    /// Sets the minimum PIN length.
    #[cfg(feature = "with_ctap2_1")]
    pub fn set_min_pin_length(&mut self, min_pin_length: u8) -> Result<(), Ctap2StatusCode> {
        Ok(self.store.insert(key::MIN_PIN_LENGTH, &[min_pin_length])?)
    }

    /// TODO: Help from reviewer needed for documentation.
    #[cfg(feature = "with_ctap2_1")]
    pub fn _min_pin_length_rp_ids(&self) -> Result<Vec<String>, Ctap2StatusCode> {
        let rp_ids = self
            .store
            .find(key::_MIN_PIN_LENGTH_RP_IDS)?
            .map_or(Some(_DEFAULT_MIN_PIN_LENGTH_RP_IDS), |value| {
                _deserialize_min_pin_length_rp_ids(&value)
            });
        debug_assert!(rp_ids.is_some());
        Ok(rp_ids.unwrap_or(vec![]))
    }

    /// TODO: Help from reviewer needed for documentation.
    #[cfg(feature = "with_ctap2_1")]
    pub fn _set_min_pin_length_rp_ids(
        &mut self,
        min_pin_length_rp_ids: Vec<String>,
    ) -> Result<(), Ctap2StatusCode> {
        let mut min_pin_length_rp_ids = min_pin_length_rp_ids;
        for rp_id in _DEFAULT_MIN_PIN_LENGTH_RP_IDS {
            if !min_pin_length_rp_ids.contains(&rp_id) {
                min_pin_length_rp_ids.push(rp_id);
            }
        }
        if min_pin_length_rp_ids.len() > _MAX_RP_IDS_LENGTH {
            return Err(Ctap2StatusCode::CTAP2_ERR_KEY_STORE_FULL);
        }
        Ok(self.store.insert(
            key::_MIN_PIN_LENGTH_RP_IDS,
            &_serialize_min_pin_length_rp_ids(min_pin_length_rp_ids)?,
        )?)
    }

    /// Returns the attestation private key if defined.
    pub fn attestation_private_key(
        &self,
<<<<<<< HEAD
    ) -> Result<Option<[u8; ATTESTATION_PRIVATE_KEY_LENGTH]>, Ctap2StatusCode> {
        match self.store.find(key::ATTESTATION_PRIVATE_KEY)? {
            None => Ok(None),
            Some(key) if key.len() != ATTESTATION_PRIVATE_KEY_LENGTH => {
                Err(Ctap2StatusCode::CTAP2_ERR_VENDOR_INVALID_PERSISTENT_STORAGE)
            }
            Some(key) => Ok(Some(*array_ref![key, 0, ATTESTATION_PRIVATE_KEY_LENGTH])),
        }
=======
    ) -> Result<Option<&[u8; key_material::ATTESTATION_PRIVATE_KEY_LENGTH]>, Ctap2StatusCode> {
        let data = match self.store.find_one(&Key::AttestationPrivateKey) {
            None => return Ok(None),
            Some((_, entry)) => entry.data,
        };
        if data.len() != key_material::ATTESTATION_PRIVATE_KEY_LENGTH {
            return Err(Ctap2StatusCode::CTAP2_ERR_VENDOR_INTERNAL_ERROR);
        }
        Ok(Some(array_ref!(
            data,
            0,
            key_material::ATTESTATION_PRIVATE_KEY_LENGTH
        )))
>>>>>>> 02c9abc0
    }

    /// Sets the attestation private key.
    ///
    /// If it is already defined, it is overwritten.
    pub fn set_attestation_private_key(
        &mut self,
        attestation_private_key: &[u8; key_material::ATTESTATION_PRIVATE_KEY_LENGTH],
    ) -> Result<(), Ctap2StatusCode> {
<<<<<<< HEAD
        Ok(self
            .store
            .insert(key::ATTESTATION_PRIVATE_KEY, attestation_private_key)?)
=======
        let entry = StoreEntry {
            tag: ATTESTATION_PRIVATE_KEY,
            data: attestation_private_key,
            sensitive: true,
        };
        match self.store.find_one(&Key::AttestationPrivateKey) {
            None => self.store.insert(entry)?,
            _ => return Err(Ctap2StatusCode::CTAP2_ERR_VENDOR_INTERNAL_ERROR),
        }
        Ok(())
>>>>>>> 02c9abc0
    }

    /// Returns the attestation certificate if defined.
    pub fn attestation_certificate(&self) -> Result<Option<Vec<u8>>, Ctap2StatusCode> {
        Ok(self.store.find(key::ATTESTATION_CERTIFICATE)?)
    }

    /// Sets the attestation certificate.
    ///
    /// If it is already defined, it is overwritten.
    pub fn set_attestation_certificate(
        &mut self,
        attestation_certificate: &[u8],
    ) -> Result<(), Ctap2StatusCode> {
<<<<<<< HEAD
        Ok(self
            .store
            .insert(key::ATTESTATION_CERTIFICATE, attestation_certificate)?)
    }

    /// Returns the AAGUID.
    pub fn aaguid(&self) -> Result<[u8; AAGUID_LENGTH], Ctap2StatusCode> {
        let aaguid = self
            .store
            .find(key::AAGUID)?
            .ok_or(Ctap2StatusCode::CTAP2_ERR_VENDOR_INVALID_PERSISTENT_STORAGE)?;
        if aaguid.len() != AAGUID_LENGTH {
            return Err(Ctap2StatusCode::CTAP2_ERR_VENDOR_INVALID_PERSISTENT_STORAGE);
        }
        Ok(*array_ref![aaguid, 0, AAGUID_LENGTH])
    }

    /// Sets the AAGUID.
    ///
    /// If it is already defined, it is overwritten.
    pub fn set_aaguid(&mut self, aaguid: &[u8; AAGUID_LENGTH]) -> Result<(), Ctap2StatusCode> {
        Ok(self.store.insert(key::AAGUID, aaguid)?)
=======
        let entry = StoreEntry {
            tag: ATTESTATION_CERTIFICATE,
            data: attestation_certificate,
            sensitive: false,
        };
        match self.store.find_one(&Key::AttestationCertificate) {
            None => self.store.insert(entry)?,
            _ => return Err(Ctap2StatusCode::CTAP2_ERR_VENDOR_INTERNAL_ERROR),
        }
        Ok(())
    }

    pub fn aaguid(&self) -> Result<[u8; key_material::AAGUID_LENGTH], Ctap2StatusCode> {
        let (_, entry) = self
            .store
            .find_one(&Key::Aaguid)
            .ok_or(Ctap2StatusCode::CTAP2_ERR_VENDOR_INTERNAL_ERROR)?;
        let data = entry.data;
        if data.len() != key_material::AAGUID_LENGTH {
            return Err(Ctap2StatusCode::CTAP2_ERR_VENDOR_INTERNAL_ERROR);
        }
        Ok(*array_ref![data, 0, key_material::AAGUID_LENGTH])
    }

    pub fn set_aaguid(
        &mut self,
        aaguid: &[u8; key_material::AAGUID_LENGTH],
    ) -> Result<(), Ctap2StatusCode> {
        let entry = StoreEntry {
            tag: AAGUID,
            data: aaguid,
            sensitive: false,
        };
        match self.store.find_one(&Key::Aaguid) {
            None => self.store.insert(entry)?,
            Some((index, _)) => self.store.replace(index, entry)?,
        }
        Ok(())
>>>>>>> 02c9abc0
    }

    /// Resets the store as for a CTAP reset.
    ///
    /// In particular persistent entries are not reset.
    pub fn reset(&mut self, rng: &mut impl Rng256) -> Result<(), Ctap2StatusCode> {
        self.store.clear(key::NUM_PERSISTENT_KEYS)?;
        self.init(rng)?;
        Ok(())
    }
}

impl From<persistent_store::StoreError> for Ctap2StatusCode {
    fn from(error: persistent_store::StoreError) -> Ctap2StatusCode {
        use persistent_store::StoreError::*;
        match error {
            // This error is expected. The store is full.
            NoCapacity => Ctap2StatusCode::CTAP2_ERR_KEY_STORE_FULL,
            // This error is expected. The flash is out of life.
            NoLifetime => Ctap2StatusCode::CTAP2_ERR_KEY_STORE_FULL,
            // This error is expected if we don't satisfy the store preconditions. For example we
            // try to store a credential which is too long.
            InvalidArgument => Ctap2StatusCode::CTAP2_ERR_VENDOR_INTERNAL_ERROR,
            // This error is not expected. The storage has been tempered with. We could erase the
            // storage.
            InvalidStorage => Ctap2StatusCode::CTAP2_ERR_VENDOR_INVALID_PERSISTENT_STORAGE,
            // This error is not expected. The kernel is failing our syscalls.
            StorageError => Ctap2StatusCode::CTAP1_ERR_OTHER,
        }
    }
}

/// Iterator for credentials.
struct IterCredentials<'a> {
    /// The store being iterated.
    store: &'a persistent_store::Store<Storage>,

    /// The store iterator.
    iter: persistent_store::StoreIter<'a, Storage>,

    /// The iteration result.
    ///
    /// It starts as success and gets written at most once with an error if something fails. The
    /// iteration stops as soon as an error is encountered.
    result: &'a mut Result<(), Ctap2StatusCode>,
}

impl<'a> IterCredentials<'a> {
    /// Creates a credential iterator.
    fn new(
        store: &'a persistent_store::Store<Storage>,
        result: &'a mut Result<(), Ctap2StatusCode>,
    ) -> Result<IterCredentials<'a>, Ctap2StatusCode> {
        let iter = store.iter()?;
        Ok(IterCredentials {
            store,
            iter,
            result,
        })
    }

    /// Marks the iteration as failed if the content is absent.
    ///
    /// For convenience, the function takes and returns ownership instead of taking a shared
    /// reference and returning nothing. This permits to use it in both expressions and statements
    /// instead of statements only.
    fn unwrap<T>(&mut self, x: Option<T>) -> Option<T> {
        if x.is_none() {
            *self.result = Err(Ctap2StatusCode::CTAP2_ERR_VENDOR_INVALID_PERSISTENT_STORAGE);
        }
        x
    }
}

impl<'a> Iterator for IterCredentials<'a> {
    type Item = (usize, PublicKeyCredentialSource);

    fn next(&mut self) -> Option<(usize, PublicKeyCredentialSource)> {
        if self.result.is_err() {
            return None;
        }
        while let Some(next) = self.iter.next() {
            let handle = self.unwrap(next.ok())?;
            let key = handle.get_key();
            if !key::CREDENTIALS.contains(&key) {
                continue;
            }
            let value = self.unwrap(handle.get_value(&self.store).ok())?;
            let credential = self.unwrap(deserialize_credential(&value))?;
            return Some((key, credential));
        }
        None
    }
}

/// Deserializes a credential from storage representation.
fn deserialize_credential(data: &[u8]) -> Option<PublicKeyCredentialSource> {
    let cbor = cbor::read(data).ok()?;
    cbor.try_into().ok()
}

/// Serializes a credential to storage representation.
fn serialize_credential(credential: PublicKeyCredentialSource) -> Result<Vec<u8>, Ctap2StatusCode> {
    let mut data = Vec::new();
    if cbor::write(credential.into(), &mut data) {
        Ok(data)
    } else {
        Err(Ctap2StatusCode::CTAP2_ERR_VENDOR_RESPONSE_CANNOT_WRITE_CBOR)
    }
}

/// TODO: Help from reviewer needed for documentation.
#[cfg(feature = "with_ctap2_1")]
fn _deserialize_min_pin_length_rp_ids(data: &[u8]) -> Option<Vec<String>> {
    let cbor = cbor::read(data).ok()?;
    extract_array(cbor)
        .ok()?
        .into_iter()
        .map(extract_text_string)
        .collect::<Result<Vec<String>, Ctap2StatusCode>>()
        .ok()
}

/// TODO: Help from reviewer needed for documentation.
#[cfg(feature = "with_ctap2_1")]
fn _serialize_min_pin_length_rp_ids(rp_ids: Vec<String>) -> Result<Vec<u8>, Ctap2StatusCode> {
    let mut data = Vec::new();
    if cbor::write(cbor_array_vec!(rp_ids), &mut data) {
        Ok(data)
    } else {
        Err(Ctap2StatusCode::CTAP2_ERR_VENDOR_RESPONSE_CANNOT_WRITE_CBOR)
    }
}

#[cfg(test)]
mod test {
    use super::*;
    use crate::ctap::data_formats::{PublicKeyCredentialSource, PublicKeyCredentialType};
    use crypto::rng256::{Rng256, ThreadRng256};

    fn create_credential_source(
        rng: &mut ThreadRng256,
        rp_id: &str,
        user_handle: Vec<u8>,
    ) -> PublicKeyCredentialSource {
        let private_key = crypto::ecdsa::SecKey::gensk(rng);
        PublicKeyCredentialSource {
            key_type: PublicKeyCredentialType::PublicKey,
            credential_id: rng.gen_uniform_u8x32().to_vec(),
            private_key,
            rp_id: String::from(rp_id),
            user_handle,
            other_ui: None,
            cred_random: None,
            cred_protect_policy: None,
            creation_order: 0,
        }
    }

    #[test]
    fn test_store() {
        let mut rng = ThreadRng256 {};
        let mut persistent_store = PersistentStore::new(&mut rng);
        assert_eq!(persistent_store.count_credentials().unwrap(), 0);
        let credential_source = create_credential_source(&mut rng, "example.com", vec![]);
        assert!(persistent_store.store_credential(credential_source).is_ok());
        assert!(persistent_store.count_credentials().unwrap() > 0);
    }

    #[test]
    fn test_credential_order() {
        let mut rng = ThreadRng256 {};
        let mut persistent_store = PersistentStore::new(&mut rng);
        let credential_source = create_credential_source(&mut rng, "example.com", vec![]);
        let current_latest_creation = credential_source.creation_order;
        assert!(persistent_store.store_credential(credential_source).is_ok());
        let mut credential_source = create_credential_source(&mut rng, "example.com", vec![]);
        credential_source.creation_order = persistent_store.new_creation_order().unwrap();
        assert!(credential_source.creation_order > current_latest_creation);
        let current_latest_creation = credential_source.creation_order;
        assert!(persistent_store.store_credential(credential_source).is_ok());
        assert!(persistent_store.new_creation_order().unwrap() > current_latest_creation);
    }

    #[test]
    #[allow(clippy::assertions_on_constants)]
    fn test_fill_store() {
        let mut rng = ThreadRng256 {};
        let mut persistent_store = PersistentStore::new(&mut rng);
        assert_eq!(persistent_store.count_credentials().unwrap(), 0);

        // To make this test work for bigger storages, implement better int -> Vec conversion.
        assert!(MAX_SUPPORTED_RESIDENTIAL_KEYS < 256);
        for i in 0..MAX_SUPPORTED_RESIDENTIAL_KEYS {
            let credential_source =
                create_credential_source(&mut rng, "example.com", vec![i as u8]);
            assert!(persistent_store.store_credential(credential_source).is_ok());
            assert_eq!(persistent_store.count_credentials().unwrap(), i + 1);
        }
        let credential_source = create_credential_source(
            &mut rng,
            "example.com",
            vec![MAX_SUPPORTED_RESIDENTIAL_KEYS as u8],
        );
        assert_eq!(
            persistent_store.store_credential(credential_source),
            Err(Ctap2StatusCode::CTAP2_ERR_KEY_STORE_FULL)
        );
        assert_eq!(
            persistent_store.count_credentials().unwrap(),
            MAX_SUPPORTED_RESIDENTIAL_KEYS
        );
    }

    #[test]
    #[allow(clippy::assertions_on_constants)]
    fn test_overwrite() {
        let mut rng = ThreadRng256 {};
        let mut persistent_store = PersistentStore::new(&mut rng);
        assert_eq!(persistent_store.count_credentials().unwrap(), 0);
        // These should have different IDs.
        let credential_source0 = create_credential_source(&mut rng, "example.com", vec![0x00]);
        let credential_source1 = create_credential_source(&mut rng, "example.com", vec![0x00]);
        let expected_credential = credential_source1.clone();

        assert!(persistent_store
            .store_credential(credential_source0)
            .is_ok());
        assert!(persistent_store
            .store_credential(credential_source1)
            .is_ok());
        assert_eq!(persistent_store.count_credentials().unwrap(), 1);
        assert_eq!(
            &persistent_store
                .filter_credential("example.com", false)
                .unwrap(),
            &[expected_credential]
        );

        // To make this test work for bigger storages, implement better int -> Vec conversion.
        assert!(MAX_SUPPORTED_RESIDENTIAL_KEYS < 256);
        for i in 0..MAX_SUPPORTED_RESIDENTIAL_KEYS {
            let credential_source =
                create_credential_source(&mut rng, "example.com", vec![i as u8]);
            assert!(persistent_store.store_credential(credential_source).is_ok());
            assert_eq!(persistent_store.count_credentials().unwrap(), i + 1);
        }
        let credential_source = create_credential_source(
            &mut rng,
            "example.com",
            vec![MAX_SUPPORTED_RESIDENTIAL_KEYS as u8],
        );
        assert_eq!(
            persistent_store.store_credential(credential_source),
            Err(Ctap2StatusCode::CTAP2_ERR_KEY_STORE_FULL)
        );
        assert_eq!(
            persistent_store.count_credentials().unwrap(),
            MAX_SUPPORTED_RESIDENTIAL_KEYS
        );
    }

    #[test]
    fn test_filter() {
        let mut rng = ThreadRng256 {};
        let mut persistent_store = PersistentStore::new(&mut rng);
        assert_eq!(persistent_store.count_credentials().unwrap(), 0);
        let credential_source0 = create_credential_source(&mut rng, "example.com", vec![0x00]);
        let credential_source1 = create_credential_source(&mut rng, "example.com", vec![0x01]);
        let credential_source2 =
            create_credential_source(&mut rng, "another.example.com", vec![0x02]);
        let id0 = credential_source0.credential_id.clone();
        let id1 = credential_source1.credential_id.clone();
        assert!(persistent_store
            .store_credential(credential_source0)
            .is_ok());
        assert!(persistent_store
            .store_credential(credential_source1)
            .is_ok());
        assert!(persistent_store
            .store_credential(credential_source2)
            .is_ok());

        let filtered_credentials = persistent_store
            .filter_credential("example.com", false)
            .unwrap();
        assert_eq!(filtered_credentials.len(), 2);
        assert!(
            (filtered_credentials[0].credential_id == id0
                && filtered_credentials[1].credential_id == id1)
                || (filtered_credentials[1].credential_id == id0
                    && filtered_credentials[0].credential_id == id1)
        );
    }

    #[test]
    fn test_filter_with_cred_protect() {
        let mut rng = ThreadRng256 {};
        let mut persistent_store = PersistentStore::new(&mut rng);
        assert_eq!(persistent_store.count_credentials().unwrap(), 0);
        let private_key = crypto::ecdsa::SecKey::gensk(&mut rng);
        let credential = PublicKeyCredentialSource {
            key_type: PublicKeyCredentialType::PublicKey,
            credential_id: rng.gen_uniform_u8x32().to_vec(),
            private_key,
            rp_id: String::from("example.com"),
            user_handle: vec![0x00],
            other_ui: None,
            cred_random: None,
            cred_protect_policy: Some(
                CredentialProtectionPolicy::UserVerificationOptionalWithCredentialIdList,
            ),
            creation_order: 0,
        };
        assert!(persistent_store.store_credential(credential).is_ok());

        let no_credential = persistent_store
            .filter_credential("example.com", true)
            .unwrap();
        assert_eq!(no_credential, vec![]);
    }

    #[test]
    fn test_find() {
        let mut rng = ThreadRng256 {};
        let mut persistent_store = PersistentStore::new(&mut rng);
        assert_eq!(persistent_store.count_credentials().unwrap(), 0);
        let credential_source0 = create_credential_source(&mut rng, "example.com", vec![0x00]);
        let credential_source1 = create_credential_source(&mut rng, "example.com", vec![0x01]);
        let id0 = credential_source0.credential_id.clone();
        let key0 = credential_source0.private_key.clone();
        assert!(persistent_store
            .store_credential(credential_source0)
            .is_ok());
        assert!(persistent_store
            .store_credential(credential_source1)
            .is_ok());

        let no_credential = persistent_store
            .find_credential("another.example.com", &id0, false)
            .unwrap();
        assert_eq!(no_credential, None);
        let found_credential = persistent_store
            .find_credential("example.com", &id0, false)
            .unwrap();
        let expected_credential = PublicKeyCredentialSource {
            key_type: PublicKeyCredentialType::PublicKey,
            credential_id: id0,
            private_key: key0,
            rp_id: String::from("example.com"),
            user_handle: vec![0x00],
            other_ui: None,
            cred_random: None,
            cred_protect_policy: None,
            creation_order: 0,
        };
        assert_eq!(found_credential, Some(expected_credential));
    }

    #[test]
    fn test_find_with_cred_protect() {
        let mut rng = ThreadRng256 {};
        let mut persistent_store = PersistentStore::new(&mut rng);
        assert_eq!(persistent_store.count_credentials().unwrap(), 0);
        let private_key = crypto::ecdsa::SecKey::gensk(&mut rng);
        let credential = PublicKeyCredentialSource {
            key_type: PublicKeyCredentialType::PublicKey,
            credential_id: rng.gen_uniform_u8x32().to_vec(),
            private_key,
            rp_id: String::from("example.com"),
            user_handle: vec![0x00],
            other_ui: None,
            cred_random: None,
            cred_protect_policy: Some(CredentialProtectionPolicy::UserVerificationRequired),
            creation_order: 0,
        };
        assert!(persistent_store.store_credential(credential).is_ok());

        let no_credential = persistent_store
            .find_credential("example.com", &[0x00], true)
            .unwrap();
        assert_eq!(no_credential, None);
    }

    #[test]
    fn test_master_keys() {
        let mut rng = ThreadRng256 {};
        let mut persistent_store = PersistentStore::new(&mut rng);

        // Master keys stay the same between resets.
        let master_keys_1 = persistent_store.master_keys().unwrap();
        let master_keys_2 = persistent_store.master_keys().unwrap();
        assert_eq!(master_keys_2.encryption, master_keys_1.encryption);
        assert_eq!(master_keys_2.hmac, master_keys_1.hmac);

        // Master keys change after reset. This test may fail if the random generator produces the
        // same keys.
        let master_encryption_key = master_keys_1.encryption.to_vec();
        let master_hmac_key = master_keys_1.hmac.to_vec();
        persistent_store.reset(&mut rng).unwrap();
        let master_keys_3 = persistent_store.master_keys().unwrap();
        assert!(master_keys_3.encryption != master_encryption_key.as_slice());
        assert!(master_keys_3.hmac != master_hmac_key.as_slice());
    }

    #[test]
    fn test_pin_hash() {
        let mut rng = ThreadRng256 {};
        let mut persistent_store = PersistentStore::new(&mut rng);

        // Pin hash is initially not set.
        assert!(persistent_store.pin_hash().unwrap().is_none());

        // Setting the pin hash sets the pin hash.
        let random_data = rng.gen_uniform_u8x32();
        assert_eq!(random_data.len(), 2 * PIN_AUTH_LENGTH);
        let pin_hash_1 = *array_ref!(random_data, 0, PIN_AUTH_LENGTH);
        let pin_hash_2 = *array_ref!(random_data, PIN_AUTH_LENGTH, PIN_AUTH_LENGTH);
        persistent_store.set_pin_hash(&pin_hash_1).unwrap();
        assert_eq!(persistent_store.pin_hash().unwrap(), Some(pin_hash_1));
        assert_eq!(persistent_store.pin_hash().unwrap(), Some(pin_hash_1));
        persistent_store.set_pin_hash(&pin_hash_2).unwrap();
        assert_eq!(persistent_store.pin_hash().unwrap(), Some(pin_hash_2));
        assert_eq!(persistent_store.pin_hash().unwrap(), Some(pin_hash_2));

        // Resetting the storage resets the pin hash.
        persistent_store.reset(&mut rng).unwrap();
        assert!(persistent_store.pin_hash().unwrap().is_none());
    }

    #[test]
    fn test_pin_retries() {
        let mut rng = ThreadRng256 {};
        let mut persistent_store = PersistentStore::new(&mut rng);

        // The pin retries is initially at the maximum.
        assert_eq!(persistent_store.pin_retries(), Ok(MAX_PIN_RETRIES));

        // Decrementing the pin retries decrements the pin retries.
        for pin_retries in (0..MAX_PIN_RETRIES).rev() {
            persistent_store.decr_pin_retries().unwrap();
            assert_eq!(persistent_store.pin_retries(), Ok(pin_retries));
        }

        // Decrementing the pin retries after zero does not modify the pin retries.
        persistent_store.decr_pin_retries().unwrap();
        assert_eq!(persistent_store.pin_retries(), Ok(0));

        // Resetting the pin retries resets the pin retries.
        persistent_store.reset_pin_retries().unwrap();
        assert_eq!(persistent_store.pin_retries(), Ok(MAX_PIN_RETRIES));
    }

    #[test]
    fn test_persistent_keys() {
        let mut rng = ThreadRng256 {};
        let mut persistent_store = PersistentStore::new(&mut rng);

        // Make sure the attestation are absent. There is no batch attestation in tests.
        assert!(persistent_store
            .attestation_private_key()
            .unwrap()
            .is_none());
        assert!(persistent_store
            .attestation_certificate()
            .unwrap()
            .is_none());

        // Make sure the persistent keys are initialized.
        persistent_store
            .set_attestation_private_key(key_material::ATTESTATION_PRIVATE_KEY)
            .unwrap();
        persistent_store
            .set_attestation_certificate(key_material::ATTESTATION_CERTIFICATE)
            .unwrap();
        assert_eq!(&persistent_store.aaguid().unwrap(), key_material::AAGUID);

        // The persistent keys stay initialized and preserve their value after a reset.
        persistent_store.reset(&mut rng).unwrap();
        assert_eq!(
            &persistent_store.attestation_private_key().unwrap().unwrap(),
            key_material::ATTESTATION_PRIVATE_KEY
        );
        assert_eq!(
            persistent_store.attestation_certificate().unwrap().unwrap(),
            key_material::ATTESTATION_CERTIFICATE
        );
        assert_eq!(&persistent_store.aaguid().unwrap(), key_material::AAGUID);
    }

    #[cfg(feature = "with_ctap2_1")]
    #[test]
    fn test_min_pin_length() {
        let mut rng = ThreadRng256 {};
        let mut persistent_store = PersistentStore::new(&mut rng);

        // The minimum PIN length is initially at the default.
        assert_eq!(
            persistent_store.min_pin_length().unwrap(),
            DEFAULT_MIN_PIN_LENGTH
        );

        // Changes by the setter are reflected by the getter..
        let new_min_pin_length = 8;
        persistent_store
            .set_min_pin_length(new_min_pin_length)
            .unwrap();
        assert_eq!(
            persistent_store.min_pin_length().unwrap(),
            new_min_pin_length
        );
    }

    #[cfg(feature = "with_ctap2_1")]
    #[test]
    fn test_min_pin_length_rp_ids() {
        let mut rng = ThreadRng256 {};
        let mut persistent_store = PersistentStore::new(&mut rng);

        // The minimum PIN length RP IDs are initially at the default.
        assert_eq!(
            persistent_store._min_pin_length_rp_ids().unwrap(),
            _DEFAULT_MIN_PIN_LENGTH_RP_IDS
        );

        // Changes by the setter are reflected by the getter.
        let mut rp_ids = vec![String::from("example.com")];
        assert_eq!(
            persistent_store._set_min_pin_length_rp_ids(rp_ids.clone()),
            Ok(())
        );
        for rp_id in _DEFAULT_MIN_PIN_LENGTH_RP_IDS {
            if !rp_ids.contains(&rp_id) {
                rp_ids.push(rp_id);
            }
        }
        assert_eq!(persistent_store._min_pin_length_rp_ids().unwrap(), rp_ids);
    }

    #[test]
    fn test_serialize_deserialize_credential() {
        let mut rng = ThreadRng256 {};
        let private_key = crypto::ecdsa::SecKey::gensk(&mut rng);
        let credential = PublicKeyCredentialSource {
            key_type: PublicKeyCredentialType::PublicKey,
            credential_id: rng.gen_uniform_u8x32().to_vec(),
            private_key,
            rp_id: String::from("example.com"),
            user_handle: vec![0x00],
            other_ui: None,
            cred_random: None,
            cred_protect_policy: None,
            creation_order: 0,
        };
        let serialized = serialize_credential(credential.clone()).unwrap();
        let reconstructed = deserialize_credential(&serialized).unwrap();
        assert_eq!(credential, reconstructed);
    }

    #[cfg(feature = "with_ctap2_1")]
    #[test]
    fn test_serialize_deserialize_min_pin_length_rp_ids() {
        let rp_ids = vec![String::from("example.com")];
        let serialized = _serialize_min_pin_length_rp_ids(rp_ids.clone()).unwrap();
        let reconstructed = _deserialize_min_pin_length_rp_ids(&serialized).unwrap();
        assert_eq!(rp_ids, reconstructed);
    }
}<|MERGE_RESOLUTION|>--- conflicted
+++ resolved
@@ -20,12 +20,7 @@
 use crate::ctap::key_material;
 use crate::ctap::pin_protocol_v1::PIN_AUTH_LENGTH;
 use crate::ctap::status_code::Ctap2StatusCode;
-<<<<<<< HEAD
-use crate::ctap::{key_material, USE_BATCH_ATTESTATION};
 #[cfg(feature = "with_ctap2_1")]
-=======
-use crate::embedded_flash::{self, StoreConfig, StoreEntry, StoreError};
->>>>>>> 02c9abc0
 use alloc::string::String;
 #[cfg(any(test, feature = "ram_storage", feature = "with_ctap2_1"))]
 use alloc::vec;
@@ -143,59 +138,40 @@
             master_keys.extend_from_slice(&master_hmac_key);
             self.store.insert(key::MASTER_KEYS, &master_keys)?;
         }
-<<<<<<< HEAD
-        // The following 3 entries are meant to be written by vendor-specific commands.
-        if USE_BATCH_ATTESTATION {
-            if self
-                .store
-                .find_handle(key::ATTESTATION_PRIVATE_KEY)?
-                .is_none()
-            {
-                self.set_attestation_private_key(key_material::ATTESTATION_PRIVATE_KEY)?;
-            }
-            if self
-                .store
-                .find_handle(key::ATTESTATION_CERTIFICATE)?
-                .is_none()
-            {
-                self.set_attestation_certificate(key_material::ATTESTATION_CERTIFICATE)?;
-            }
-        }
+        // TODO(jmichel): remove this when vendor command is in place
+        #[cfg(not(test))]
+        self.load_attestation_data_from_firmware()?;
         if self.store.find_handle(key::AAGUID)?.is_none() {
             self.set_aaguid(key_material::AAGUID)?;
-=======
-        // TODO(jmichel): remove this when vendor command is in place
-        #[cfg(not(test))]
-        self.load_attestation_data_from_firmware();
-
-        if self.store.find_one(&Key::Aaguid).is_none() {
-            self.set_aaguid(key_material::AAGUID).unwrap();
->>>>>>> 02c9abc0
         }
         Ok(())
     }
 
-<<<<<<< HEAD
+    // TODO(jmichel): remove this function when vendor command is in place.
+    #[cfg(not(test))]
+    fn load_attestation_data_from_firmware(&mut self) -> Result<(), Ctap2StatusCode> {
+        // The following 2 entries are meant to be written by vendor-specific commands.
+        if self
+            .store
+            .find_handle(key::ATTESTATION_PRIVATE_KEY)?
+            .is_none()
+        {
+            self.set_attestation_private_key(key_material::ATTESTATION_PRIVATE_KEY)?;
+        }
+        if self
+            .store
+            .find_handle(key::ATTESTATION_CERTIFICATE)?
+            .is_none()
+        {
+            self.set_attestation_certificate(key_material::ATTESTATION_CERTIFICATE)?;
+        }
+        Ok(())
+    }
+
     /// Returns the first matching credential.
     ///
     /// Returns `None` if no credentials are matched or if `check_cred_protect` is set and the first
     /// matched credential requires user verification.
-=======
-    // TODO(jmichel): remove this function when vendor command is in place.
-    #[cfg(not(test))]
-    fn load_attestation_data_from_firmware(&mut self) {
-        // The following 2 entries are meant to be written by vendor-specific commands.
-        if self.store.find_one(&Key::AttestationPrivateKey).is_none() {
-            self.set_attestation_private_key(key_material::ATTESTATION_PRIVATE_KEY)
-                .unwrap();
-        }
-        if self.store.find_one(&Key::AttestationCertificate).is_none() {
-            self.set_attestation_certificate(key_material::ATTESTATION_CERTIFICATE)
-                .unwrap();
-        }
-    }
-
->>>>>>> 02c9abc0
     pub fn find_credential(
         &self,
         rp_id: &str,
@@ -308,30 +284,16 @@
         IterCredentials::new(&self.store, result)
     }
 
-<<<<<<< HEAD
+    /// Returns the next creation order.
+    pub fn new_creation_order(&self) -> Result<u64, Ctap2StatusCode> {
+        let mut iter_result = Ok(());
+        let iter = self.iter_credentials(&mut iter_result)?;
+        let max = iter.map(|(_, credential)| credential.creation_order).max();
+        iter_result?;
+        Ok(max.unwrap_or(0).wrapping_add(1))
+    }
+
     /// Returns the global signature counter.
-=======
-    pub fn new_creation_order(&self) -> Result<u64, Ctap2StatusCode> {
-        Ok(self
-            .store
-            .find_all(&Key::Credential {
-                rp_id: None,
-                credential_id: None,
-                user_handle: None,
-            })
-            .filter_map(|(_, entry)| {
-                debug_assert_eq!(entry.tag, TAG_CREDENTIAL);
-                let credential = deserialize_credential(entry.data);
-                debug_assert!(credential.is_some());
-                credential
-            })
-            .map(|c| c.creation_order)
-            .max()
-            .unwrap_or(0)
-            .wrapping_add(1))
-    }
-
->>>>>>> 02c9abc0
     pub fn global_signature_counter(&self) -> Result<u32, Ctap2StatusCode> {
         Ok(match self.store.find(key::GLOBAL_SIGNATURE_COUNTER)? {
             None => 0,
@@ -463,30 +425,18 @@
     /// Returns the attestation private key if defined.
     pub fn attestation_private_key(
         &self,
-<<<<<<< HEAD
-    ) -> Result<Option<[u8; ATTESTATION_PRIVATE_KEY_LENGTH]>, Ctap2StatusCode> {
+    ) -> Result<Option<[u8; key_material::ATTESTATION_PRIVATE_KEY_LENGTH]>, Ctap2StatusCode> {
         match self.store.find(key::ATTESTATION_PRIVATE_KEY)? {
             None => Ok(None),
-            Some(key) if key.len() != ATTESTATION_PRIVATE_KEY_LENGTH => {
-                Err(Ctap2StatusCode::CTAP2_ERR_VENDOR_INVALID_PERSISTENT_STORAGE)
+            Some(key) if key.len() == key_material::ATTESTATION_PRIVATE_KEY_LENGTH => {
+                Ok(Some(*array_ref![
+                    key,
+                    0,
+                    key_material::ATTESTATION_PRIVATE_KEY_LENGTH
+                ]))
             }
-            Some(key) => Ok(Some(*array_ref![key, 0, ATTESTATION_PRIVATE_KEY_LENGTH])),
-        }
-=======
-    ) -> Result<Option<&[u8; key_material::ATTESTATION_PRIVATE_KEY_LENGTH]>, Ctap2StatusCode> {
-        let data = match self.store.find_one(&Key::AttestationPrivateKey) {
-            None => return Ok(None),
-            Some((_, entry)) => entry.data,
-        };
-        if data.len() != key_material::ATTESTATION_PRIVATE_KEY_LENGTH {
-            return Err(Ctap2StatusCode::CTAP2_ERR_VENDOR_INTERNAL_ERROR);
-        }
-        Ok(Some(array_ref!(
-            data,
-            0,
-            key_material::ATTESTATION_PRIVATE_KEY_LENGTH
-        )))
->>>>>>> 02c9abc0
+            Some(_) => Err(Ctap2StatusCode::CTAP2_ERR_VENDOR_INVALID_PERSISTENT_STORAGE),
+        }
     }
 
     /// Sets the attestation private key.
@@ -496,22 +446,12 @@
         &mut self,
         attestation_private_key: &[u8; key_material::ATTESTATION_PRIVATE_KEY_LENGTH],
     ) -> Result<(), Ctap2StatusCode> {
-<<<<<<< HEAD
-        Ok(self
-            .store
-            .insert(key::ATTESTATION_PRIVATE_KEY, attestation_private_key)?)
-=======
-        let entry = StoreEntry {
-            tag: ATTESTATION_PRIVATE_KEY,
-            data: attestation_private_key,
-            sensitive: true,
-        };
-        match self.store.find_one(&Key::AttestationPrivateKey) {
-            None => self.store.insert(entry)?,
-            _ => return Err(Ctap2StatusCode::CTAP2_ERR_VENDOR_INTERNAL_ERROR),
-        }
-        Ok(())
->>>>>>> 02c9abc0
+        match self.store.find(key::ATTESTATION_PRIVATE_KEY)? {
+            None => Ok(self
+                .store
+                .insert(key::ATTESTATION_PRIVATE_KEY, attestation_private_key)?),
+            Some(_) => Err(Ctap2StatusCode::CTAP2_ERR_VENDOR_INTERNAL_ERROR),
+        }
     }
 
     /// Returns the attestation certificate if defined.
@@ -526,69 +466,34 @@
         &mut self,
         attestation_certificate: &[u8],
     ) -> Result<(), Ctap2StatusCode> {
-<<<<<<< HEAD
-        Ok(self
-            .store
-            .insert(key::ATTESTATION_CERTIFICATE, attestation_certificate)?)
+        match self.store.find(key::ATTESTATION_CERTIFICATE)? {
+            None => Ok(self
+                .store
+                .insert(key::ATTESTATION_CERTIFICATE, attestation_certificate)?),
+            Some(_) => Err(Ctap2StatusCode::CTAP2_ERR_VENDOR_INTERNAL_ERROR),
+        }
     }
 
     /// Returns the AAGUID.
-    pub fn aaguid(&self) -> Result<[u8; AAGUID_LENGTH], Ctap2StatusCode> {
+    pub fn aaguid(&self) -> Result<[u8; key_material::AAGUID_LENGTH], Ctap2StatusCode> {
         let aaguid = self
             .store
             .find(key::AAGUID)?
             .ok_or(Ctap2StatusCode::CTAP2_ERR_VENDOR_INVALID_PERSISTENT_STORAGE)?;
-        if aaguid.len() != AAGUID_LENGTH {
+        if aaguid.len() != key_material::AAGUID_LENGTH {
             return Err(Ctap2StatusCode::CTAP2_ERR_VENDOR_INVALID_PERSISTENT_STORAGE);
         }
-        Ok(*array_ref![aaguid, 0, AAGUID_LENGTH])
+        Ok(*array_ref![aaguid, 0, key_material::AAGUID_LENGTH])
     }
 
     /// Sets the AAGUID.
     ///
     /// If it is already defined, it is overwritten.
-    pub fn set_aaguid(&mut self, aaguid: &[u8; AAGUID_LENGTH]) -> Result<(), Ctap2StatusCode> {
-        Ok(self.store.insert(key::AAGUID, aaguid)?)
-=======
-        let entry = StoreEntry {
-            tag: ATTESTATION_CERTIFICATE,
-            data: attestation_certificate,
-            sensitive: false,
-        };
-        match self.store.find_one(&Key::AttestationCertificate) {
-            None => self.store.insert(entry)?,
-            _ => return Err(Ctap2StatusCode::CTAP2_ERR_VENDOR_INTERNAL_ERROR),
-        }
-        Ok(())
-    }
-
-    pub fn aaguid(&self) -> Result<[u8; key_material::AAGUID_LENGTH], Ctap2StatusCode> {
-        let (_, entry) = self
-            .store
-            .find_one(&Key::Aaguid)
-            .ok_or(Ctap2StatusCode::CTAP2_ERR_VENDOR_INTERNAL_ERROR)?;
-        let data = entry.data;
-        if data.len() != key_material::AAGUID_LENGTH {
-            return Err(Ctap2StatusCode::CTAP2_ERR_VENDOR_INTERNAL_ERROR);
-        }
-        Ok(*array_ref![data, 0, key_material::AAGUID_LENGTH])
-    }
-
     pub fn set_aaguid(
         &mut self,
         aaguid: &[u8; key_material::AAGUID_LENGTH],
     ) -> Result<(), Ctap2StatusCode> {
-        let entry = StoreEntry {
-            tag: AAGUID,
-            data: aaguid,
-            sensitive: false,
-        };
-        match self.store.find_one(&Key::Aaguid) {
-            None => self.store.insert(entry)?,
-            Some((index, _)) => self.store.replace(index, entry)?,
-        }
-        Ok(())
->>>>>>> 02c9abc0
+        Ok(self.store.insert(key::AAGUID, aaguid)?)
     }
 
     /// Resets the store as for a CTAP reset.
